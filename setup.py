from setuptools import setup, find_packages

import os
import sys
import glob
import fnmatch

HERE				= os.path.dirname( os.path.abspath( __file__ ))

__version__			= None
__version_info__		= None
exec( open( 'version.py', 'r' ).read() )

# Presently the pymodbus-based Modbus/TCP scripts are only compatible with Python2, as is web.py.
# So, make web.py and pymodbus requirements optional.  The argparse module wasn't included 'til
# Python 2.7, but is available for installation in prior versions.
console_scripts			= [
    'enip_server	= cpppo.server.enip.main:main',
    'enip_client	= cpppo.server.enip.client:main',
    'enip_get_attribute	= cpppo.server.enip.get_attribute:main',
]
if sys.version_info[0:2] < (3,0):
    console_scripts	       += [
        'modbus_sim	= cpppo.bin.modbus_sim:main',
        'modbus_poll	= cpppo.bin.modbus_poll:main',
    ]

entry_points			= {
    'console_scripts': 		console_scripts,
}

# Build the install options.  By default, only support EtherNet/IP CIP via IP networking

install_requires		= open( os.path.join( HERE, "requirements.txt" )).readlines()
if sys.version_info[0:2] < (2,7):
    install_requires.append( "argparse" )
if sys.version_info[0:2] < (3,0):
    install_requires.append( "configparser" )
    install_requires.append( "ipaddress" )
tests_require			= open( os.path.join( HERE, "requirements-tests.txt" )).readlines()
options_require			= [
    'modbus',		# Modbus TCP/RTU via pymodbus
    'logix',		# Alt. Logix I/O via pylogix
    'serial',
    'dev',
    'timestamp',
]
extras_require			= {
    option: list(
        # Remove whitespace, elide blank lines and comments
        ''.join( r.split() )
        for r in open( os.path.join( HERE, f"requirements-{option}.txt" )).readlines()
        if r.strip() and not r.strip().startswith( '#' )
    )
    for option in options_require
}
# Make python-slip39[all] install all extra (non-tests) requirements, excluding duplicates
extras_require['all']		= list( set( sum( extras_require.values(), [] )))

# Since setuptools is retiring tests_require, add it as another option (but not included in 'all')
extras_require['tests']		= tests_require


package_dir			= {
    "cpppo":			".",
    "cpppo/server":		"./server",
    "cpppo/server/enip":	"./server/enip",
    "cpppo/remote":		"./remote",
    "cpppo/history":		"./history",
    "cpppo/tools":		"./tools",
    "cpppo/bin":		"./bin",
}

long_description		= """\
Cpppo is used to create event-driven state machines which consume a stream
of input and generate a series of state changes, or an indication that no
progress is possible due to (for example) exhaustion of input symbols.

This is useful for creating parsers for complex grammars describing
languages, including binary computer protocols.

An example included with cpppo is an implementation of a subset of the
EtherNet/IP CIP language used by some industrial control equipment, such as
Rockwell's ControlLogix Controllers.  The cpppo.server.enip package can be used
to create Python programs which can parse requests in this protocol (eg. as a
server, to implement something like a simulated Controller) or originate
requests in this protocol (eg. as a client, sending commands to a Controller).

In addition, the ability to read, write and poll remote PLCs of
various types including Modbus/TCP is provided.
"""

classifiers			= [
    "License :: OSI Approved :: GNU General Public License v3 or later (GPLv3+)",
    "License :: Other/Proprietary License",
    "Programming Language :: Python :: 2",
    "Programming Language :: Python :: 3",
    "Development Status :: 5 - Production/Stable",
    "Intended Audience :: Developers",
    "Environment :: Console",
    "Environment :: Web Environment",
    "Topic :: Scientific/Engineering :: Interface Engine/Protocol Translator",
    "Topic :: Text Processing :: Filters"
]

setup(
    name			= "cpppo",
    version			= __version__,
    install_requires		= install_requires,
    tests_require		= tests_require,
    extras_require		= extras_require,
    packages			= package_dir.keys(),
    package_dir			= package_dir,
    zip_safe			= False,
    entry_points		= entry_points,
    author			= "Perry Kundert",
    author_email		= "perry@hardconsulting.com",
    description			= "Cpppo is a Communication Protocol Python Parser and Originator",
    long_description		= long_description,
    license			= "Dual License; GPLv3 and Proprietary",
    keywords			= "cpppo protocol parser DFA EtherNet/IP CIP",
    url				= "https://github.com/pjkundert/cpppo",
<<<<<<< HEAD
    classifiers			= [
        "License :: OSI Approved :: GNU General Public License v3 or later (GPLv3+)",
        "License :: Other/Proprietary License",
        "Programming Language :: Python :: 2",
        "Programming Language :: Python :: 3",
        "Development Status :: 5 - Production/Stable",
        "Intended Audience :: Developers",
        "Environment :: Console",
        "Environment :: Web Environment",
        "Topic :: Scientific/Engineering :: Interface Engine/Protocol Translator",
        "Topic :: Text Processing :: Filters"
    ],
=======
    classifiers			= classifiers,
>>>>>>> 3a59aac1
)<|MERGE_RESOLUTION|>--- conflicted
+++ resolved
@@ -120,20 +120,5 @@
     license			= "Dual License; GPLv3 and Proprietary",
     keywords			= "cpppo protocol parser DFA EtherNet/IP CIP",
     url				= "https://github.com/pjkundert/cpppo",
-<<<<<<< HEAD
-    classifiers			= [
-        "License :: OSI Approved :: GNU General Public License v3 or later (GPLv3+)",
-        "License :: Other/Proprietary License",
-        "Programming Language :: Python :: 2",
-        "Programming Language :: Python :: 3",
-        "Development Status :: 5 - Production/Stable",
-        "Intended Audience :: Developers",
-        "Environment :: Console",
-        "Environment :: Web Environment",
-        "Topic :: Scientific/Engineering :: Interface Engine/Protocol Translator",
-        "Topic :: Text Processing :: Filters"
-    ],
-=======
     classifiers			= classifiers,
->>>>>>> 3a59aac1
 )